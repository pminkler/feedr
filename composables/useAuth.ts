--- conflicted
+++ resolved
@@ -3,21 +3,14 @@
 import { getCurrentUser, fetchUserAttributes } from "aws-amplify/auth";
 import { ref } from "vue";
 import { useState } from "#app";
-<<<<<<< HEAD
 import { type AuthUser, getCurrentUser } from "aws-amplify/auth";
 import { Hub } from "aws-amplify/utils";
-=======
->>>>>>> 7a5b5c32
 
 export const useAuth = () => {
   // Use Nuxt's global state for the authenticated user.
   // This state is only initialized when called within a proper Nuxt context.
-<<<<<<< HEAD
   const currentUser = useState<AuthUser | null>("authUser", () => null);
-=======
-  const currentUser = useState("authUser", () => null);
   const currentUserAttributes = useState("authUserAttributes", () => null);
->>>>>>> 7a5b5c32
   const loading = ref(false);
 
   // Fetch the current authenticated user.
